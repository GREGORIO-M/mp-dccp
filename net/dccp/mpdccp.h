--- conflicted
+++ resolved
@@ -15,12 +15,10 @@
  * it under the terms of the GNU General Public License as published by
  * the Free Software Foundation, either version 2 of the License, or
  * (at your option) any later version.
-
  * This program is distributed in the hope that it will be useful,
  * but WITHOUT ANY WARRANTY; without even the implied warranty of
  * MERCHANTABILITY or FITNESS FOR A PARTICULAR PURPOSE.  See the
  * GNU General Public License for more details.
-
  * You should have received a copy of the GNU General Public License
  * along with this program.  If not, see <http://www.gnu.org/licenses/>.
 */
@@ -233,15 +231,12 @@
 	spinlock_t              plisten_list_lock;
 	/* Pointer to list of request sockets (client side) */
 	struct list_head __rcu  prequest_list;
-<<<<<<< HEAD
 	/* Pointer to list of remote addresses (initial and learned) */
 	struct list_head __rcu  premote_list;
 
-=======
 	/* kref for freeing */
 	struct kref             kref;
 	int			to_be_closed;
->>>>>>> 7bf570ca
 	
 	int     multipath_active;
 	
