--- conflicted
+++ resolved
@@ -943,19 +943,6 @@
 		switch(DCCP_SKB_CB(skb)->dccpd_type){
 			case DCCP_PKT_DATA:
 			case DCCP_PKT_DATAACK:
-<<<<<<< HEAD
-			case DCCP_PKT_DATA:
-				dccp_insert_option_mp_seq(skb, &mpdccp_my_sock(sk)->mpcb->mp_oall_seqno);
-				if(mpcb){
-
-					if(mpcb->announce_prio[2]){
-						dccp_pr_debug("(%s) REQ insert opt MP_PRIO, addr_id: %u prio: %u",
-								dccp_role(sk), mpcb->announce_prio[0], mpcb->announce_prio[1]);
-
-						dccp_insert_option_mp_prio(skb, mpcb->announce_prio, mpcb, mp_addr_id);
-						mpcb->announce_prio[2] = 0;
-					}
-=======
 				dccp_insert_option_mp_seq(skb, &mpdccp_my_sock(sk)->mpcb->mp_oall_seqno, mpdccp_my_sock(sk)->mpcb->do_incr_oallseq);
 				if(!(mpdccp_my_sock(sk)->mpcb->mp_oall_seqno % 2)){						//send with every second dataack	
 					struct tcp_info info;
@@ -964,7 +951,16 @@
 					u32 rtt_age = jiffies_to_msecs(info.tcpi_last_ack_recv);
 					dccp_insert_option_mp_rtt(skb, rtt_type, rtt_value, rtt_age);
 					dccp_pr_debug("delay = %u age %u on socket (0x%p) loc_id: %u rem_id: %u", rtt_value, rtt_age, sk, mp_addr_id, mpdccp_my_sock(sk)->remote_addr_id);
->>>>>>> b933fe4e
+				}				
+				if(mpcb){
+
+					if(mpcb->announce_prio[2]){
+						dccp_pr_debug("(%s) REQ insert opt MP_PRIO, addr_id: %u prio: %u",
+								dccp_role(sk), mpcb->announce_prio[0], mpcb->announce_prio[1]);
+
+						dccp_insert_option_mp_prio(skb, mpcb->announce_prio, mpcb, mp_addr_id);
+						mpcb->announce_prio[2] = 0;
+					}
 				}
 				break;
 			case DCCP_PKT_REQUEST:
