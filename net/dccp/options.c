--- conflicted
+++ resolved
@@ -349,9 +349,7 @@
 				opt_recv->dccpor_rtt_age = get_unaligned_be32(value);
 				dccp_pr_debug("rx opt: DCCPO_MP_RTT = type %u, value %d, age %d, sk %p dreq %p", opt_recv->dccpor_rtt_type,
 									opt_recv->dccpor_rtt_value, opt_recv->dccpor_rtt_age, sk, dreq);
-				break;
-
-				dccp_pr_debug("rem addr_id %u is copy? %i", mpdccp_my_sock(sk)->remote_addr_id, mpdccp_my_sock(sk)->link_iscpy);
+
 				break;
 
 			case DCCPO_MP_RTT:
@@ -792,8 +790,6 @@
 	}
 	return ret;
 }
-<<<<<<< HEAD
-=======
 
 
 static int dccp_insert_option_mp_rtt(struct sk_buff *skb, u8 mp_rtt_type, u32 mp_rtt_value, u32 mp_rtt_age)
@@ -804,8 +800,6 @@
 	put_unaligned_be32(mp_rtt_age, &buf[5]);
 	return dccp_insert_option_multipath(skb, DCCPO_MP_RTT, &buf, 9);
 }
-#endif
->>>>>>> 95b7af9b
 
 /* Insert overall sequence number option */
 static int dccp_insert_option_mp_seq(struct sk_buff *skb, u64 *mp_oall_seq, bool do_incr_oallseq)
@@ -829,12 +823,9 @@
 	return dccp_insert_option_multipath(skb, DCCPO_MP_HMAC, hmac, MPDCCP_HMAC_SIZE);
 }
 
-/*static int dccp_insert_option_mp_rtt(struct sk_buff *skb)
-{
-	return 0;
-}
-
-static int dccp_insert_option_mp_addaddr(struct sk_buff *skb)
+
+
+/*static int dccp_insert_option_mp_addaddr(struct sk_buff *skb)
 {
 	return 0;
 }
@@ -911,10 +902,7 @@
 		switch(DCCP_SKB_CB(skb)->dccpd_type){
 			case DCCP_PKT_DATA:
 			case DCCP_PKT_DATAACK:
-<<<<<<< HEAD
 				dccp_insert_option_mp_seq(skb, &mpdccp_my_sock(sk)->mpcb->mp_oall_seqno, mpdccp_my_sock(sk)->mpcb->do_incr_oallseq);
-=======
-				dccp_insert_option_mp_seq(skb, &mpdccp_my_sock(sk)->mpcb->mp_oall_seqno);
 				if(!(mpdccp_my_sock(sk)->mpcb->mp_oall_seqno % 2)){						//send with every second dataack	
 					struct tcp_info info;
 					u8 rtt_type;
@@ -922,19 +910,7 @@
 					u32 rtt_age = jiffies_to_msecs(info.tcpi_last_ack_recv);
 					dccp_insert_option_mp_rtt(skb, rtt_type, rtt_value, rtt_age);
 					dccp_pr_debug("delay = %u age %u on socket (0x%p) loc_id: %u rem_id: %u", rtt_value, rtt_age, sk, mp_addr_id, mpdccp_my_sock(sk)->remote_addr_id);
-				}
-				//dccp_insert_option_mp_delay(skb, get_delay_val(hc)); // use MRTT as delay value
-				dccp_insert_option_mp_delay(skb, get_delay_valn(sk, &info));
-				dccp_pr_debug("delay = %u  on socket (0x%p)", get_delay_valn(sk, &info), sk); 
-				//dccp_pr_debug("delay = %u on socket (0x%p)", get_delay_val(hc), sk);
-				if(mpcb && mpcb->delpath){
-					mp_delpath = mpcb->delpath;
-					dccp_pr_debug("del_path %u", mp_delpath);
-					//printk(KERN_INFO "delpath sk %u, %p", mp_delpath, sk);
-					dccp_insert_option_mp_delpath(skb, mp_delpath);
-					mpdccp_my_sock(sk)->mpcb->delpath = 0;			
-				}
->>>>>>> 95b7af9b
+				}				
 				break;
 			case DCCP_PKT_REQUEST:
 				if (dccp_sk(sk)->is_kex_sk) {
