--- conflicted
+++ resolved
@@ -447,72 +447,6 @@
 
 EXPORT_SYMBOL_GPL(dccp_insert_option);
 
-<<<<<<< HEAD
-#if IS_ENABLED(CONFIG_IP_MPDCCP)
-static int dccp_insert_option_multipath(struct sk_buff *skb, const unsigned char mp_option,
-		       const void *value, const unsigned char len)
-{
-	unsigned char *to;
-
-	if (DCCP_SKB_CB(skb)->dccpd_opt_len + len + 3 > DCCP_MAX_OPT_LEN)
-		return -1;
-
-	DCCP_SKB_CB(skb)->dccpd_opt_len += len + 3;
-
-	to    = skb_push(skb, len + 3);
-	*to++ = DCCPO_MULTIPATH;
-	*to++ = len + 3;
-	*to++ = mp_option;
-
-	memcpy(to, value, len);
-	return 0;
-}
-
-/* Insert overall sequence number option */
-static int dccp_insert_option_mp_seq(struct sk_buff *skb, u64 *mp_oall_seq, bool do_incr_oallseq)
-{	
-	__be64 be_oall_seq;
-
-	if (do_incr_oallseq){
-		be_oall_seq = cpu_to_be64((*mp_oall_seq << 16));
-		dccp_inc_seqno(mp_oall_seq); // increment overall sequence number
-		//printk(KERN_INFO "insrt skb %p mp_seq %lu", skb, *mp_oall_seq);
-	}
-	else {
-		be_oall_seq = cpu_to_be64((DCCP_SKB_CB(skb)->dccpd_mpseq)<<16);
-		//printk(KERN_INFO "insrt_red skb %p mp_seq %lu", skb, DCCP_SKB_CB(skb)->dccpd_mpseq);
-	}
-	return dccp_insert_option_multipath(skb, DCCPO_MP_SEQ, &be_oall_seq, 6);
-}
-
-/* Insert delay option */
-static int dccp_insert_option_mp_delay(struct sk_buff *skb, u32 mp_delay)
-{	
-	__be32 be_mp_delay;
-	be_mp_delay = cpu_to_be32(mp_delay); // convert to big endian
-
-	return dccp_insert_option_multipath(skb, DCCPO_MP_DELAY, &be_mp_delay, sizeof(be_mp_delay));
-}
-
-static int dccp_insert_option_mp_path_id(struct sk_buff *skb, u32 mp_path_id)
-{	
-	__be32 be_mp_path_id;
-	be_mp_path_id = cpu_to_be32(mp_path_id); // convert to big endian
-
-	return dccp_insert_option_multipath(skb, DCCPO_MP_PATH_ID, &be_mp_path_id, sizeof(be_mp_path_id));
-}
-
-static int dccp_insert_option_mp_delpath(struct sk_buff *skb, u32 mp_delpath)
-{	
-	__be32 be_mp_delpath;
-	be_mp_delpath = cpu_to_be32(mp_delpath); // convert to big endian
-
-	return dccp_insert_option_multipath(skb, DCCPO_MP_DELPATH, &be_mp_delpath, sizeof(be_mp_delpath));
-}
-#endif
-
-=======
->>>>>>> c90924be
 static int dccp_insert_option_ndp(struct sock *sk, struct sk_buff *skb)
 {
 	struct dccp_sock *dp = dccp_sk(sk);
@@ -845,11 +779,19 @@
 }
 
 /* Insert overall sequence number option */
-static int dccp_insert_option_mp_seq(struct sk_buff *skb, u64 *mp_oall_seq)
-{
+static int dccp_insert_option_mp_seq(struct sk_buff *skb, u64 *mp_oall_seq, bool do_incr_oallseq)
+{	
 	__be64 be_oall_seq;
-	be_oall_seq = cpu_to_be64((*mp_oall_seq << 16)); // convert to big endian // << 16
-	dccp_inc_seqno(mp_oall_seq); // increment overall sequence number
+
+	if (do_incr_oallseq){
+		be_oall_seq = cpu_to_be64((*mp_oall_seq << 16));
+		dccp_inc_seqno(mp_oall_seq); // increment overall sequence number
+		//printk(KERN_INFO "insrt skb %p mp_seq %lu", skb, *mp_oall_seq);
+	}
+	else {
+		be_oall_seq = cpu_to_be64((DCCP_SKB_CB(skb)->dccpd_mpseq)<<16);
+		//printk(KERN_INFO "insrt_red skb %p mp_seq %lu", skb, DCCP_SKB_CB(skb)->dccpd_mpseq);
+	}
 	return dccp_insert_option_multipath(skb, DCCPO_MP_SEQ, &be_oall_seq, 6);
 }
 
@@ -940,22 +882,7 @@
 		switch(DCCP_SKB_CB(skb)->dccpd_type){
 			case DCCP_PKT_DATA:
 			case DCCP_PKT_DATAACK:
-<<<<<<< HEAD
-				//printk(KERN_INFO "insert mpseq, sk %p skb %p", sk, skb);
 				dccp_insert_option_mp_seq(skb, &mpdccp_my_sock(sk)->mpcb->mp_oall_seqno, mpdccp_my_sock(sk)->mpcb->do_incr_oallseq);
-				dccp_insert_option_mp_delay(skb, get_delay_valn(sk, &info));
-				dccp_pr_debug("delay = %u  on socket (0x%p)", get_delay_valn(sk, &info), sk); 
-				//dccp_pr_debug("delay = %u on socket (0x%p)", get_delay_val(hc), sk);
-				if(mpcb && mpcb->delpath){
-					mp_delpath = mpcb->delpath;
-					dccp_pr_debug("del_path %u", mp_delpath);
-					//printk(KERN_INFO "delpath sk %u, %p", mp_delpath, sk);
-					dccp_insert_option_mp_delpath(skb, mp_delpath);
-					mpdccp_my_sock(sk)->mpcb->delpath = 0;			
-				}
-=======
-				dccp_insert_option_mp_seq(skb, &mpdccp_my_sock(sk)->mpcb->mp_oall_seqno);
->>>>>>> c90924be
 				break;
 			case DCCP_PKT_REQUEST:
 				if (dccp_sk(sk)->is_kex_sk) {
