/*  SPDX-License-Identifier: GNU General Public License v2 only (GPL-2.0-only)
 *
 * Copyright (C) 2018 by Andreas Philipp Matz, Deutsche Telekom AG
 * Copyright (C) 2018 by Markus Amend, Deutsche Telekom AG
 * Copyright (C) 2020 by Nathalie Romo, Deutsche Telekom AG
 * Copyright (C) 2020 by Frank Reker, Deutsche Telekom AG
 *
 * MPDCCP - Path manager default
 *
 * The code in this file is partly derived from the MPTCP project's 
 * mptcp_pm.c and mptcp_fullmesh.c. Derived code is Copyright (C) 
 * the original authors Christoph Paasch et al.
 *
 * This program is free software: you can redistribute it and/or modify
 * it under the terms of the GNU General Public License as published by
 * the Free Software Foundation, either version 3 of the License, or
 * (at your option) any later version.

 * This program is distributed in the hope that it will be useful,
 * but WITHOUT ANY WARRANTY; without even the implied warranty of
 * MERCHANTABILITY or FITNESS FOR A PARTICULAR PURPOSE.  See the
 * GNU General Public License for more details.

 * You should have received a copy of the GNU General Public License
 * along with this program.  If not, see <http://www.gnu.org/licenses/>.
*/

#include <linux/module.h>
#include <linux/inetdevice.h>
#include <linux/netdevice.h>
#include <linux/proc_fs.h>
#include <net/addrconf.h>
#include <net/net_namespace.h>
#include <net/netns/mpdccp.h>
#include <asm/unaligned.h>

#include "../ccids/ccid2.h"
#include "../dccp.h"
#include <net/mpdccp_link.h>
#include <net/mpdccp.h>
#include "../mpdccp.h"
#include "../mpdccp_pm.h"

static struct kmem_cache *mpdccp_pm_addr_cache __read_mostly;
static struct mpdccp_pm_ops mpdccp_pm_default;


enum {
	MPDCCP_EVENT_ADD = 1,
	MPDCCP_EVENT_DEL,
	MPDCCP_EVENT_MOD,
};

struct mpdccp_local_addr_event {
	struct list_head list;
	unsigned short	family;
	u8	code;
	int	if_idx;
	union inet_addr addr;
};

/* Holds a single local interface address */
struct mpdccp_local_addr {
	struct list_head address_list;

	/* Address family, IPv4/v6 address, Interface ID */
	sa_family_t family;
	union inet_addr addr;
	int if_idx;
	u8 id;
//	u8 next_v4_index;
//	u8 next_v6_index;

	struct rcu_head rcu;
};

struct mpdccp_remote_addr {
	struct list_head address_list;

	/* Address family, IPv4/v6 address, Interface ID */
	sa_family_t family;
	union inet_addr addr;
	u16 port;
	u8 id;

	struct rcu_head rcu;
};

static struct mpdccp_pm_ns *fm_get_ns(const struct net *net)
{
	/* TAG-0.8: Migrate to list implementation */
	return (struct mpdccp_pm_ns *)net->mpdccp.path_managers[MPDCCP_PM_FULLMESH];
}



/***********************************
* Path manager work queue
************************************/


/* The following two functions mpdccp_add_addr and mpdccp_del_addr
 * add or delete an address to/from both the global address list and all
 * existing connections. We assume that every operation produces a 
 * consistent state upon completion, i.e. if an address is not
 * in the list, it is not used in any connection. */
static void mpdccp_send_remove_path(u8 addr_id, struct mpdccp_cb *mpcb)
{
	struct sock *sk = mpdccp_select_ann_sock(mpcb, addr_id);
	if (sk){
		mpcb->delpath_id = addr_id;
		dccp_send_keepalive(sk);
	}
}

<<<<<<< HEAD
/* Use ip routing functions to figure out default source address and store address in mpcb*/
static void mpdccp_get_mpcb_local_address(struct mpdccp_cb *mpcb, struct sockaddr_in *nexthop){
	struct sockaddr_in sin;
	struct sock *sk = mpcb->meta_sk;

	/* check if socket was bound to local ip address,
		otherwise use route.h function for local routing default route */
	if(sk && sk->__sk_common.skc_rcv_saddr){
		sin.sin_addr.s_addr = mpcb->meta_sk->__sk_common.skc_rcv_saddr;
	} else {
		struct flowi4 *fl4;
		struct inet_sock *inet = inet_sk(sk);
		fl4 = &inet->cork.fl.u.ip4;
		ip_route_connect(fl4, nexthop->sin_addr.s_addr, inet->inet_saddr, RT_CONN_FLAGS(sk), 
				sk->sk_bound_dev_if, IPPROTO_DCCP, inet->inet_sport, nexthop->sin_port, sk);
		sin.sin_addr.s_addr = fl4->saddr;
	}
	memcpy(&mpcb->mpdccp_local_addr, &sin, sizeof(struct sockaddr_in));
	mpcb->localaddr_len = sizeof(struct sockaddr_in);
	mpcb->has_localaddr = 1;
}
=======
static void mpdccp_send_add_path(struct mpdccp_local_addr *loc_addr, u16 port, struct mpdccp_cb *mpcb)
{
	struct sock *sk = mpdccp_select_ann_sock(mpcb, 0);
	if (sk){
		mpcb->addpath_id = loc_addr->id;
		mpcb->addpath_family = loc_addr->family;
		memcpy(mpcb->addpath_addr.all, loc_addr->addr.all, 4);
		mpcb->addpath_port = port;
		dccp_send_keepalive(sk);
	}
}

static int pm_get_addr_hmac(struct mpdccp_cb *mpcb,
							u8 id, sa_family_t family,
							union inet_addr *addr, u16 port,
							bool send, u8 *hmac)
{
	u8 msg[19];		//1:id + 16:ipv6 + 2:port
	int len = 1;
	msg[0] = id;

	if(family == AF_INET){
		put_unaligned_be32(addr->ip, &msg[1]);
		put_unaligned_be16(port, &msg[5]);
		len = 7;
	} else if(family == AF_INET6){
		memcpy(&msg[1], addr->ip6, 16);
		put_unaligned_be16(port, &msg[17]);
		len = 19;
	}
	if((send && mpcb->role == MPDCCP_CLIENT) || (!send && mpcb->role != MPDCCP_CLIENT))
		return mpdccp_hmac_sha256(mpcb->dkeyA, mpcb->dkeylen, msg, len, hmac);
	else
		return mpdccp_hmac_sha256(mpcb->dkeyB, mpcb->dkeylen, msg, len, hmac);
}

>>>>>>> 9ee20503

static int pm_get_remote_id(struct mpdccp_cb *mpcb, union inet_addr *addr, sa_family_t family)
{
	struct mpdccp_remote_addr *raddr;
	struct list_head *pos, *temp;
	rcu_read_lock();
	list_for_each_safe(pos, temp, &mpcb->premote_list) {
		raddr = list_entry(pos, struct mpdccp_remote_addr, address_list);
		if(family == raddr->family){
			if(family == AF_INET && addr->ip == raddr->addr.ip){
				rcu_read_unlock();
				return raddr->id;
			}
		}
	}
	rcu_read_unlock();
	return -1;
}

/* Wipe the remote address list */
static void pm_free_remote_addr_list(struct mpdccp_cb *mpcb)
{
	struct mpdccp_remote_addr *addr;
	struct list_head *pos, *temp;
	list_for_each_safe(pos, temp, &mpcb->premote_list) {
		addr = list_entry(pos, struct mpdccp_remote_addr, address_list);
		mpdccp_pr_debug("removing remote address %pI4", &addr->addr.ip);
		list_del(pos);
		kfree(addr);
	}
	mpcb->cnt_remote_addrs = 0;
}

/* handles newly learned remote address from MP_ADDADDR option */
static void pm_add_remote_addr(struct mpdccp_cb *mpcb, sa_family_t family, u8 id, union inet_addr *addr, u16 port)
{
	struct mpdccp_remote_addr *remote_addr;
	struct list_head *rlist = &mpcb->premote_list;

	rcu_read_lock();
	list_for_each_entry_rcu(remote_addr, rlist, address_list) {
		if (family == remote_addr->family) {							//allows to have ipv6 and ipv4 with the same id in memory
			if (id == remote_addr->id ||								//does the id exist?
				(family == AF_INET  &&
				remote_addr->addr.in.s_addr == addr->in.s_addr) ||		//does the ipv4 exist?
				(family == AF_INET6 &&
				ipv6_addr_equal(&remote_addr->addr.in6, &addr->in6)))	//does the ipv6 exist?
			{
				mpdccp_pr_debug("could not add remote address %pI4, id: %u", &addr->in.s_addr, id);
				return;													// already exists
			}
		}
	}

	/*not in list add new entry*/
	remote_addr = kzalloc(sizeof(*remote_addr), GFP_KERNEL);
	remote_addr->family = family;
	remote_addr->id = id;
	remote_addr->port = port;

	if (family == AF_INET) {
		remote_addr->addr.in.s_addr = addr->in.s_addr;
		mpdccp_pr_debug("Stored new remote IP %pI4:%u with id: %u", &addr->in, htons((unsigned)port), id);
	} else {
		remote_addr->addr.in6 = addr->in6;
		mpdccp_pr_debug("Stored new remote IP %pI6:%u with id: %u", &addr->in6, htons((unsigned)port), id);
	}
	
	list_add_tail_rcu(&remote_addr->address_list, &mpcb->premote_list);
	mpcb->cnt_remote_addrs++;
	rcu_read_unlock();
	return;
}

/* closes all subflows with remote id == id_to_rm learned from MP_REMOVEADDR */
static void pm_handle_rm_addr(u8 id_to_rm)
{
	struct sock *sk;
	struct mpdccp_cb *mpcb;
	struct mpdccp_remote_addr *remote_addr;

	rcu_read_lock();
	mpdccp_for_each_conn(pconnection_list, mpcb) {
		list_for_each_entry_rcu(remote_addr, &mpcb->premote_list, address_list) {
			if(remote_addr->id == id_to_rm){
				list_del_rcu(&remote_addr->address_list);
				kfree_rcu(remote_addr, rcu);
				mpcb->cnt_remote_addrs--;
				break;
			}
		}
		mpdccp_for_each_sk(mpcb, sk) {
			if(mpdccp_my_sock(sk)->remote_addr_id == id_to_rm){
				/* when we receive MP_REMOVEADDR the subflow is already dead
				mpdccp_close_subflow(mpcb, sk, 0);*/
				dccp_close(sk, 0);
				mpdccp_pr_debug("deleting path with id: %u sk %p", id_to_rm, sk);
			}
		}
	}
	rcu_read_unlock();
}

static void pm_handle_rcv_prio(struct mpdccp_cb *mpcb, u8 prio, u8 id)
{
	struct sock *sk;
	rcu_read_lock();
	mpdccp_for_each_sk(mpcb, sk) {
		if(mpdccp_my_sock(sk)->remote_addr_id == id){
			struct mpdccp_link_info *link;
			link = mpdccp_ctrl_getcpylink(sk);
			if (!link){
				rcu_read_unlock();
				return;
			}

			mpdccp_pr_debug("assigning prio %u - old prio %u to addr id %u sk (%p) is_copy: %i",
				    prio, link->mpdccp_prio, id, sk, mpdccp_my_sock(sk)->link_iscpy);
			mpdccp_my_sock(sk)->link_iscpy = 1;
			mpdccp_set_prio(sk, prio);
			mpdccp_link_put(link);
		}
	}
	rcu_read_unlock();
}

static int pm_handle_link_event(struct notifier_block *this,
				   unsigned long event, void *ptr)
{
	if (event != MPDCCP_LINK_CHANGE_PRIO)
		return NOTIFY_DONE;
	else {
		struct mpdccp_link_notifier_info *lni = ptr;
		struct mpdccp_link_info *link = lni->link_info;
		struct sock *sk;
		struct mpdccp_cb *mpcb;

		rcu_read_lock();
		mpdccp_for_each_conn(pconnection_list, mpcb) {
			mpdccp_for_each_sk(mpcb, sk) {
				if(!mpdccp_my_sock(sk)->link_iscpy && 
					    mpdccp_my_sock(sk)->link_info->id == link->id){
					mpdccp_init_announce_prio(sk);
					rcu_read_unlock();
					return NOTIFY_DONE;
				}
			}
		}
		rcu_read_unlock();
		return NOTIFY_DONE;
	}
}

static struct notifier_block mpdccp_pm_link_notifier = {
	.notifier_call = pm_handle_link_event,
};


/* loops through plocal_addr_list and looks for matching address */
static int mpdccp_find_address(struct mpdccp_pm_ns *pm_ns,
				  sa_family_t family, const union inet_addr *addr, int if_idx, int *id)
{
	struct mpdccp_local_addr *local_addr;
	struct list_head *pos, *temp;
	int i = 0;

	rcu_read_lock();
	list_for_each_safe(pos, temp, &pm_ns->plocal_addr_list) {
		i += 1;
		local_addr = list_entry(pos, struct mpdccp_local_addr, address_list);
		if (local_addr && family == local_addr->family &&
					(!if_idx || if_idx == local_addr->if_idx) &&
					local_addr->addr.in.s_addr == addr->in.s_addr) {
			*id = local_addr->id;
			rcu_read_unlock();
			return i;
		}
	}
	rcu_read_unlock();
	return -1;
}

/* returns the address id belonging to the ip address + interface */
static int pm_get_local_id(const struct sock *meta_sk,
				  sa_family_t family, union inet_addr *addr, int if_idx)
{
	int index, id;
	struct mpdccp_pm_ns *pm_ns = fm_get_ns(sock_net(meta_sk));

	index = mpdccp_find_address(pm_ns, family, addr, if_idx, &id);
	if (index != -1) {
		mpdccp_pr_debug("get_local_id returned id: %u for %pI4", id, &addr->in.s_addr);
		return id;
	}
	mpdccp_pr_debug("%s could not find address:%pI4 in memory.\n", __func__, &addr->in.s_addr);
	return index;
}

/* Find the first free index in the bitfield */
static int mpdccp_find_free_index(u8 bitfield)
{
	int i;
	/* There are anyways no free bits... */
	if (bitfield == 0xff) return -1;

	i = ffs(~bitfield) - 1;
	/* Try from 0 on */
	if (i >= sizeof(bitfield) * 8)
		return mpdccp_find_free_index(bitfield);
	return i;
}

static int mpdccp_add_addr(struct mpdccp_pm_ns *pm_ns,
			      			struct mpdccp_local_addr_event *event)
{
	struct mpdccp_local_addr *local_addr;
	struct mpdccp_cb *mpcb;

	struct sockaddr 			*local;
	struct sockaddr_in 			local_v4_address;
	struct sockaddr_in6 		local_v6_address;

	sa_family_t family 			= event->family;
	union inet_addr *addr 		= &event->addr;
    int if_idx 					= event->if_idx;
	int locaddr_len, loc_id;
	u16 port;

	struct list_head *plocal_addr_list = &pm_ns->plocal_addr_list;

	//rcu_read_lock_bh();
	spin_lock(&pm_ns->plocal_lock);

	/* Add the address to the list of known addresses so that
	 * new connections can use it. If the address is known, it does not
	 * need to be added, as all existing connections already use it. */
	list_for_each_entry_rcu(local_addr, plocal_addr_list, address_list) {
		if (family == local_addr->family &&
		   (!if_idx || if_idx == local_addr->if_idx))
		{
			if ((family == AF_INET  && 
				local_addr->addr.in.s_addr == addr->in.s_addr) ||
				(family == AF_INET6 && 
				ipv6_addr_equal(&local_addr->addr.in6, &addr->in6)))
			{
				spin_unlock(&pm_ns->plocal_lock);
				//rcu_read_unlock_bh();

				return false;
			}
		}
	}

	/* Address is unused, create a new address entry. */
    local_addr = kmem_cache_zalloc(mpdccp_pm_addr_cache, GFP_ATOMIC);
    if (!local_addr) {
    	spin_unlock(&pm_ns->plocal_lock);
		rcu_read_unlock_bh();

        mpdccp_pr_debug("Failed to allocate memory for new local address.\n");
        
        return false;
    }

    local_addr->family = family;
	local_addr->if_idx = if_idx;

	if (!pm_ns->loc4_bits) {
		pm_ns->loc4_bits = 0;
		mpdccp_pr_debug("Initiating loc4_bits.\n");
	}

	loc_id = mpdccp_find_free_index(pm_ns->loc4_bits);

	if (loc_id < 0) {
		mpdccp_pr_debug("Failed to find free address id index.\n");
		return false;
	}

	local_addr->id = loc_id + 1;
	pm_ns->loc4_bits |= (1 << loc_id);

	if (family == AF_INET) {
	    local_addr->addr.in.s_addr = addr->in.s_addr;

		mpdccp_pr_debug("updated IP %pI4 on ifidx %u, id: %u loc4: %u\n",
			    &addr->in.s_addr, if_idx, local_addr->id, pm_ns->loc4_bits);
	} else {
		local_addr->addr.in6 = addr->in6;

		mpdccp_pr_debug("updated IP %pI6 on ifidx %u\n",
				&addr->in6, if_idx);
	}
	
	list_add_tail_rcu(&local_addr->address_list, plocal_addr_list);

	/* TODO: Is this needed? It might have been a MOD-event. */
	//event->code = MPDCCP_EVENT_ADD;

	/* Set target IPv4/v6 address correctly */
	if (family == AF_INET) {
		local_v4_address.sin_family			= AF_INET;
		local_v4_address.sin_addr.s_addr 	= addr->in.s_addr;
	} else {
		local_v6_address.sin6_family		= AF_INET6;
		local_v6_address.sin6_addr 			= addr->in6;
	}

	/* Iterate over all connections and create new connections via this address */
	mpdccp_for_each_conn(pconnection_list, mpcb) {
		if (family == AF_INET) {
			if(mpcb->role == MPDCCP_CLIENT)
				local_v4_address.sin_port		= 0;
			else
				local_v4_address.sin_port		= htons (mpcb->server_port);

			port = local_v4_address.sin_port;
			local = (struct sockaddr *) &local_v4_address;
			locaddr_len = sizeof (struct sockaddr_in);
		} else {
			if(mpcb->role == MPDCCP_CLIENT)
				local_v6_address.sin6_port		= 0;
			else
				local_v6_address.sin6_port		= htons (mpcb->server_port);

			port = local_v6_address.sin6_port;
			local = (struct sockaddr *) &local_v6_address;
			locaddr_len = sizeof (struct sockaddr_in6);
		}

		switch (mpcb->role) {
		case MPDCCP_CLIENT:
			/* Do not add more subflows if the client in in SP mode */
			if (!(mpcb->fallback_sp && (mpcb->cnt_subflows > 0)))
				mpdccp_add_client_conn(mpcb, local, locaddr_len, if_idx,
						(struct sockaddr*)&mpcb->mpdccp_remote_addr,
						mpcb->remaddr_len);
			break;
		case MPDCCP_SERVER:
			/* send mp_addaddress */
			if (!(mpcb->fallback_sp && (mpcb->cnt_subflows > 0))){
				//add_init_server_conn(mpcb, backlog);
				mpdccp_send_add_path(local_addr, port, mpcb);
			}
			break;
		default:
			break;
		}
	}
	spin_unlock(&pm_ns->plocal_lock);
	//rcu_read_unlock_bh();

	return true;
}

static bool mpdccp_del_addr(struct mpdccp_pm_ns *pm_ns,
			      struct mpdccp_local_addr_event *event)
{

	struct sock *sk;
	struct mpdccp_cb *mpcb;
	struct 	mpdccp_local_addr *local_addr;

	sa_family_t family 			= event->family;
	union inet_addr *addr 		= &event->addr;
    int if_idx 					= event->if_idx;
    int addr_id;
	bool found 					= false;

	struct list_head *plocal_addr_list = &pm_ns->plocal_addr_list;

	//TODO reordering
	pr_info("RO: mpdccp_del_addr triggered...");

	//rcu_read_lock_bh();
	spin_lock(&pm_ns->plocal_lock);

	/* Delete the address from the list of known addresses so that
	 * new connections stop using it. */
	list_for_each_entry_rcu(local_addr, plocal_addr_list, address_list) {
		/* Search for an entry with matching address family and iface ID */
		if (family == local_addr->family &&
		   (!if_idx || if_idx == local_addr->if_idx))
		{
			/* Check for a matching IPv4/v6 address */
			if ((family == AF_INET  && 
				local_addr->addr.in.s_addr == addr->in.s_addr) ||
				(family == AF_INET6 && 
				ipv6_addr_equal(&local_addr->addr.in6, &addr->in6)))
			{
				found = true;
				addr_id = local_addr->id;
				list_del_rcu(&local_addr->address_list);
				kfree_rcu(local_addr, rcu);
			}
		}
	}

	/* Address is unknown, so it is not used in any connection. */
	if(!found) 
	{
		spin_unlock(&pm_ns->plocal_lock);
		//rcu_read_unlock_bh();
		return false;
	}

	mpdccp_pr_debug("loc4_bits %u removing id: %u\n", pm_ns->loc4_bits, addr_id);
	pm_ns->loc4_bits &= ~(1 << (addr_id-1));
	mpdccp_pr_debug("loc4_bits updated: %u\n", pm_ns->loc4_bits);

	/* Iterate over all connections and remove any socket that still
	 * uses this address */
	mpdccp_for_each_conn(pconnection_list, mpcb) {
		mpdccp_for_each_sk(mpcb, sk) {

			/* Not yet sure if this applies to MPDCCP, too */
			// if (sock_net(sk) != net)
			// 	continue;

			/* If the PM has changed, we are not responsible for this mpcb */
			if (mpcb->pm_ops != &mpdccp_pm_default)
				break;

			/* Does the event family and interface ID match the socket? */
			if (family == sk->__sk_common.skc_family &&
			   (!if_idx || mpdccp_my_sock(sk)->if_idx  == if_idx))
			{
				/* Does the IP address in the event match the socket */
				if ((family == AF_INET  && 
					sk->__sk_common.skc_rcv_saddr == addr->in.s_addr) ||
					(family == AF_INET6 && 
					ipv6_addr_equal(&sk->__sk_common.skc_v6_rcv_saddr, &addr->in6)))
				{
					if(family == AF_INET)
						mpdccp_pr_debug("Deleting subflow socket %p with address %pI4.\n", sk, &sk->__sk_common.skc_rcv_saddr);
					else
						mpdccp_pr_debug("Deleting subflow socket %p with address %pI6.\n", sk, &sk->__sk_common.skc_v6_rcv_saddr);

					addr_id = mpdccp_my_sock(sk)->local_addr_id;
					mpdccp_close_subflow (mpcb, sk, 0);
					mpdccp_send_remove_path(addr_id, mpcb);
				}
			}
		}

		mpdccp_for_each_listen_sk(mpcb, sk) {
			/* Not yet sure if this applies to MPDCCP, too */
			// if (sock_net(sk) != net)
			// 	continue;

			/* If the PM has changed, we are not responsible for this mpcb */
			if (mpcb->pm_ops != &mpdccp_pm_default)
				break;

			/* Does the event family and interface ID match the socket? */
			if (family == sk->__sk_common.skc_family &&
			   (!if_idx || mpdccp_my_sock(sk)->if_idx  == if_idx))
			{
				/* Does the IP address in the event match the socket */
				if ((family == AF_INET  && 
					sk->__sk_common.skc_rcv_saddr == addr->in.s_addr) ||
					(family == AF_INET6 && 
					ipv6_addr_equal(&sk->__sk_common.skc_v6_rcv_saddr, &addr->in6)))
				{
					if(family == AF_INET)
						mpdccp_pr_debug("Deleting listening socket %p with address %pI4.\n", sk, &sk->__sk_common.skc_rcv_saddr);
					else
						mpdccp_pr_debug("Deleting listening socket %p with address %pI6.\n", sk, &sk->__sk_common.skc_v6_rcv_saddr);

					mpdccp_close_subflow (mpcb, sk, 0);
				}
			}
		}
	}
	spin_unlock(&pm_ns->plocal_lock);
	//rcu_read_unlock_bh();

	return true;
}

static void mpdccp_local_address_worker(struct work_struct *work)
{
	const struct delayed_work *delayed_work = container_of(work,
							 struct delayed_work,
							 work);
	struct mpdccp_pm_ns *pm_ns = container_of(delayed_work,
						 struct mpdccp_pm_ns,
						 address_worker);
	struct mpdccp_local_addr_event *event = NULL;

next_event:
	kfree(event);

	/* First, let's dequeue an event from our event-list */
	/* TODO: is _bh REALLY the right thing to do here? */
	//rcu_read_lock_bh();
	event = list_first_entry_or_null(&pm_ns->events,
					 struct mpdccp_local_addr_event, list);
	if (!event) {
		/* No more events to work on */
		//rcu_read_unlock_bh();
		return;
	}

	list_del(&event->list);
	//mpdccp_local = rcu_dereference_bh(pm_ns->local);

	if (event->code == MPDCCP_EVENT_DEL) {
		if( !mpdccp_del_addr(pm_ns, event) ) {
			mpdccp_pr_debug("Delete address failed: Address not found.\n");
		}
			
	} else {
		/* TODO: Filter link local and TUN devices */
		if( !mpdccp_add_addr(pm_ns, event) ) {
			mpdccp_pr_debug("Add address failed: Address already in use.\n");
		}
	}
	//rcu_read_unlock_bh();

	goto next_event;
}



/***********************************
* IPv4/v6 address event handling
************************************/

static struct mpdccp_local_addr_event *lookup_similar_event(const struct net *net,
						     const struct mpdccp_local_addr_event *event)
{
	struct mpdccp_local_addr_event *eventq;
	struct mpdccp_pm_ns *pm_ns = fm_get_ns(net);

	list_for_each_entry(eventq, &pm_ns->events, list) {
		if (eventq->family != event->family)
			continue;
		if (eventq->if_idx != event->if_idx)
			continue;
		if (event->family == AF_INET) {
			if (eventq->addr.in.s_addr == event->addr.in.s_addr)
				return eventq;
		} else {
			if (ipv6_addr_equal(&eventq->addr.in6, &event->addr.in6))
				return eventq;
		}
	}
	return NULL;
}

/* We already hold the net-namespace MPDCCP-lock */
static void add_pm_event(struct net *net, const struct mpdccp_local_addr_event *event)
{
	struct mpdccp_local_addr_event *eventq = lookup_similar_event(net, event);
	struct mpdccp_pm_ns *pm_ns = fm_get_ns(net);

	if (eventq) {
		switch (event->code) {
		case MPDCCP_EVENT_DEL:
			mpdccp_pr_debug("%s del old_code %u\n", __func__, eventq->code);
			list_del(&eventq->list);
			kfree(eventq);
			break;
		case MPDCCP_EVENT_ADD:
			mpdccp_pr_debug("%s add old_code %u\n", __func__, eventq->code);
			eventq->code = MPDCCP_EVENT_ADD;
			return;
		case MPDCCP_EVENT_MOD:
			mpdccp_pr_debug("%s mod old_code %u\n", __func__, eventq->code);
			eventq->code = MPDCCP_EVENT_MOD;
			return;
		}
	}

	/* OK, we have to add the new address to the wait queue */
	eventq = kmemdup(event, sizeof(struct mpdccp_local_addr_event), GFP_ATOMIC);
	if (!eventq)
		return;

	list_add_tail(&eventq->list, &pm_ns->events);

	/* Create work-queue */
	if (!delayed_work_pending(&pm_ns->address_worker))
		queue_delayed_work(mpdccp_wq, &pm_ns->address_worker, msecs_to_jiffies(10));
}

static void addr4_event_handler(const struct in_ifaddr *ifa, unsigned long event,
				struct net *net)
{
	const struct net_device *netdev = ifa->ifa_dev->dev;
	struct mpdccp_pm_ns *pm_ns = fm_get_ns(net);
	struct mpdccp_local_addr_event mpevent;

	/* Do not create events for link-local interfaces and TUN devices */
	if ( ifa->ifa_scope > RT_SCOPE_LINK 	||
		 netdev->flags & IFF_POINTOPOINT	||
	     ipv4_is_loopback(ifa->ifa_local) )
		return;

	spin_lock_bh(&pm_ns->plocal_lock);

	mpevent.family = AF_INET;
	mpevent.addr.in.s_addr = ifa->ifa_local;
	mpevent.if_idx  = netdev->ifindex;

	if (event == NETDEV_DOWN || !netif_running(netdev) || netdev->operstate == IF_OPER_DOWN ||
	    !(netdev->flags & IFF_MPDCCPON)|| !(netdev->flags & IFF_UP))
		mpevent.code = MPDCCP_EVENT_DEL;
	else if (event == NETDEV_UP)
		mpevent.code = MPDCCP_EVENT_ADD;
	else if (event == NETDEV_CHANGE)
		mpevent.code = MPDCCP_EVENT_MOD;

	mpdccp_pr_debug("event %lu, running %d flags %u oper %x", event, netif_running(netdev), netdev->flags, netdev->operstate);
    mpdccp_pr_debug("%s created event for %pI4, code %u idx %u\n", __func__,
		    &ifa->ifa_local, mpevent.code, mpevent.if_idx);
	add_pm_event(net, &mpevent);

	spin_unlock_bh(&pm_ns->plocal_lock);
	return;
}

static int mpdccp_pm_inetaddr_event(struct notifier_block *this,
				   unsigned long event, void *ptr)
{
	const struct in_ifaddr *ifa = (struct in_ifaddr *)ptr;
	struct net *net = dev_net(ifa->ifa_dev->dev);

	if (!(event == NETDEV_UP || event == NETDEV_DOWN ||
	      event == NETDEV_CHANGE))
		return NOTIFY_DONE;

	addr4_event_handler(ifa, event, net);

	return NOTIFY_DONE;
}

static struct notifier_block mpdccp_pm_inetaddr_notifier = {
		.notifier_call = mpdccp_pm_inetaddr_event,
};

static int mpdccp_pm_dccp_event(struct notifier_block *this,
				   unsigned long event, void *ptr)
{
	const struct sock *sk_closed = (struct sock *)ptr;

	struct sock *sk;
	struct mpdccp_cb *mpcb;
	struct sockaddr 			*local;
	struct sockaddr_in 			local_v4_address;
	struct sockaddr_in6 		local_v6_address;
	int	locaddr_len;
	int	if_idx;

	if (!sk_closed) return NOTIFY_DONE;

	if(sk_closed->__sk_common.skc_family == AF_INET){
			local_v4_address.sin_family		= AF_INET;
			local_v4_address.sin_addr.s_addr = sk_closed->__sk_common.skc_rcv_saddr;
			local_v4_address.sin_port		= 0;
			local = (struct sockaddr *) &local_v4_address;
			locaddr_len = sizeof (struct sockaddr_in);
		} else {
			local_v6_address.sin6_family		= AF_INET6;
			local_v6_address.sin6_addr 		= sk_closed->__sk_common.skc_v6_rcv_saddr;
			local_v6_address.sin6_port		= 0;
			local = (struct sockaddr *) &local_v6_address;
			locaddr_len = sizeof (struct sockaddr_in6);
		}

	if_idx = sk_closed->__sk_common.skc_bound_dev_if;
	if (event == DCCP_EVENT_CLOSE){
		mpdccp_for_each_conn(pconnection_list, mpcb) {
			if (mpcb->to_be_closed) continue;
			mpdccp_for_each_sk(mpcb, sk) {
#if 0
				/* Handle close events for both the subflow and meta sockets */
				if (mpcb->meta_sk == sk_closed) {
					mpdccp_close_subflow(mpcb, sk, 0);
					mpdccp_pr_debug("close dccp sk %p", sk_closed);
				}
				else
#endif
				if(sk == sk_closed) {
					mpdccp_reconnect_client (sk, 0, local, locaddr_len, if_idx);
					break;
				}
			}
		}
	}
	return NOTIFY_DONE;
}

static struct notifier_block mpdccp_pm_dccp_notifier = {
		.notifier_call = mpdccp_pm_dccp_event,
};

#if IS_ENABLED(CONFIG_IPV6)

/* IPV6-related address/interface watchers */
struct mpdccp_dad_data {
	struct timer_list timer;
	struct inet6_ifaddr *ifa;
};

static void dad_callback(unsigned long arg);
static int inet6_addr_event(struct notifier_block *this,
				     unsigned long event, void *ptr);

static bool ipv6_dad_finished(const struct inet6_ifaddr *ifa)
{
	return !(ifa->flags & IFA_F_TENTATIVE) ||
	       ifa->state > INET6_IFADDR_STATE_DAD;
}

static void dad_init_timer(struct mpdccp_dad_data *data,
				 struct inet6_ifaddr *ifa)
{
	data->ifa = ifa;
	data->timer.data = (unsigned long)data;
	data->timer.function = dad_callback;
	if (ifa->idev->cnf.rtr_solicit_delay)
		data->timer.expires = jiffies + ifa->idev->cnf.rtr_solicit_delay;
	else
		data->timer.expires = jiffies + (HZ/10);
}

static void dad_callback(unsigned long arg)
{
	struct mpdccp_dad_data *data = (struct mpdccp_dad_data *)arg;

	/* DAD failed or IP brought down? */
	if (data->ifa->state == INET6_IFADDR_STATE_ERRDAD ||
	    data->ifa->state == INET6_IFADDR_STATE_DEAD)
		goto exit;

	if (!ipv6_dad_finished(data->ifa)) {
		dad_init_timer(data, data->ifa);
		add_timer(&data->timer);
		return;
	}

	inet6_addr_event(NULL, NETDEV_UP, data->ifa);

exit:
	in6_ifa_put(data->ifa);
	kfree(data);
}

static inline void dad_setup_timer(struct inet6_ifaddr *ifa)
{
	struct mpdccp_dad_data *data;

	data = kmalloc(sizeof(*data), GFP_ATOMIC);

	if (!data)
		return;

	init_timer(&data->timer);
	dad_init_timer(data, ifa);
	add_timer(&data->timer);
	in6_ifa_hold(ifa);
}

static void addr6_event_handler(const struct inet6_ifaddr *ifa, unsigned long event,
				struct net *net)
{
	const struct net_device *netdev = ifa->idev->dev;
	int addr_type = ipv6_addr_type(&ifa->addr);
	struct mpdccp_pm_ns *pm_ns = fm_get_ns(net);
	struct mpdccp_local_addr_event mpevent;

	if ( ifa->scope > RT_SCOPE_LINK 		||
		 netdev->flags & IFF_POINTOPOINT	||
	     addr_type == IPV6_ADDR_ANY 		||
	    (addr_type & IPV6_ADDR_LOOPBACK) 	||
	    (addr_type & IPV6_ADDR_LINKLOCAL))
		return;

	spin_lock_bh(&pm_ns->plocal_lock);

	mpevent.family = AF_INET6;
	mpevent.addr.in6 = ifa->addr;
	mpevent.if_idx = netdev->ifindex;

	if (event == NETDEV_DOWN || !netif_running(netdev) ||
	    !(netdev->flags & IFF_MPDCCPON)|| !(netdev->flags & IFF_UP))
		mpevent.code = MPDCCP_EVENT_DEL;
	else if (event == NETDEV_UP)
		mpevent.code = MPDCCP_EVENT_ADD;
	else if (event == NETDEV_CHANGE)
		mpevent.code = MPDCCP_EVENT_MOD;

	mpdccp_pr_debug("%s created event for %pI6, code %u idx %u\n", __func__,
		    &ifa->addr, mpevent.code, mpevent.if_idx);
	add_pm_event(net, &mpevent);

	spin_unlock_bh(&pm_ns->plocal_lock);
	return;
}

/* React on IPv6-addr add/rem-events */
static int mpdccp_pm_inet6addr_event(struct notifier_block *this, unsigned long event,
			    void *ptr)
{
	struct inet6_ifaddr *ifa6 = (struct inet6_ifaddr *)ptr;
	struct net *net = dev_net(ifa6->idev->dev);

	if (!(event == NETDEV_UP || event == NETDEV_DOWN ||
	      event == NETDEV_CHANGE))
		return NOTIFY_DONE;

	if (!ipv6_dad_finished(ifa6))
		dad_setup_timer(ifa6);
	else
		addr6_event_handler(ifa6, event, net);

	return NOTIFY_DONE;
}

static struct notifier_block mpdccp_pm_inet6addr_notifier = {
		.notifier_call = mpdccp_pm_inet6addr_event,
};
#endif

static int mpdccp_init_net(struct net *net)
{
	struct mpdccp_pm_ns *pm_ns;

	pm_ns = kzalloc(sizeof(*pm_ns), GFP_KERNEL);
	if (!pm_ns)
		return -ENOBUFS;

	INIT_LIST_HEAD(&pm_ns->plocal_addr_list);
	spin_lock_init(&pm_ns->plocal_lock);
	INIT_LIST_HEAD(&pm_ns->events);
	INIT_DELAYED_WORK(&pm_ns->address_worker, mpdccp_local_address_worker);
	pm_ns->net = net;
	net->mpdccp.path_managers[MPDCCP_PM_FULLMESH] = pm_ns;

	return 0;
}

/* Wipe the local address list */
static void dccp_free_local_addr_list(struct mpdccp_pm_ns *pm_ns)
{
	struct mpdccp_local_addr *addr;
	struct list_head *pos, *temp;
	list_for_each_safe(pos, temp, &pm_ns->plocal_addr_list) {
		addr = list_entry(pos, struct mpdccp_local_addr, address_list);
		list_del(pos);
		kfree(addr);
	}
}

static void mpdccp_exit_net(struct net *net)
{
	struct mpdccp_pm_ns *pm_ns;

	pm_ns = net->mpdccp.path_managers[MPDCCP_PM_FULLMESH];
	/* Stop the worker */
	cancel_delayed_work_sync(&pm_ns->address_worker);

	/* Clean and free the list */
	dccp_free_local_addr_list(pm_ns);
	kfree(pm_ns);

/* This is statistics stuff that is not yet supported. */
#if 0
    remove_proc_entry("snmp", net->mpdccp.proc_net_mpdccp);
    remove_proc_entry("mpdccp", net->mpdccp.proc_net_mpdccp);
    remove_proc_subtree("mpdccp_net", net->proc_net);
    free_percpu(net->mpdccp.mpdccp_statistics);
#endif
}

static struct pernet_operations mpdccp_pm_net_ops = {
    .init = mpdccp_init_net,
    .exit = mpdccp_exit_net,
};

/* React on IPv6-addr add/rem-events */
static int inet6_addr_event(struct notifier_block *this, unsigned long event,
			    void *ptr)
{
	struct inet6_ifaddr *ifa6 = (struct inet6_ifaddr *)ptr;
	struct net *net = dev_net(ifa6->idev->dev);

	if (!(event == NETDEV_UP || event == NETDEV_DOWN ||
	      event == NETDEV_CHANGE))
		return NOTIFY_DONE;

	if (!ipv6_dad_finished(ifa6))
		dad_setup_timer(ifa6);
	else
		addr6_event_handler(ifa6, event, net);

	return NOTIFY_DONE;
}

/* React on ifup/down-events */
static int netdev_event(struct notifier_block *this, unsigned long event,
			void *ptr)
{
	const struct net_device *dev = netdev_notifier_info_to_dev(ptr);
	struct in_device *in_dev;
#if IS_ENABLED(CONFIG_IPV6)
	struct inet6_dev *in6_dev;
#endif

	if (!(event == NETDEV_UP || event == NETDEV_DOWN ||
	      event == NETDEV_CHANGE))
		return NOTIFY_DONE;

	//rcu_read_lock();
	in_dev = __in_dev_get_rtnl(dev);

	if (in_dev) {
		for_ifa(in_dev) {
			mpdccp_pm_inetaddr_event(NULL, event, ifa);
		} endfor_ifa(in_dev);
	}

#if IS_ENABLED(CONFIG_IPV6)
	in6_dev = __in6_dev_get(dev);

	if (in6_dev) {
		struct inet6_ifaddr *ifa6;
		list_for_each_entry(ifa6, &in6_dev->addr_list, if_list)
			inet6_addr_event(NULL, event, ifa6);
	}
#endif

	//rcu_read_unlock();
	return NOTIFY_DONE;
}

static struct notifier_block mpdccp_pm_netdev_notifier = {
		.notifier_call = netdev_event,
};

/* General initialization of MPDCCP */
static int mpdccp_pm_init(void)
{
    int ret = 0;

    mpdccp_pm_addr_cache = kmem_cache_create("mpdccp_pm_addr", sizeof(struct mpdccp_local_addr),
                       0, SLAB_TYPESAFE_BY_RCU|SLAB_HWCACHE_ALIGN,
                       NULL);
    if (!mpdccp_pm_addr_cache) {
        mpdccp_pr_debug("Failed to create mpcb pm address slab cache.\n");
        ret = -1;
        goto out;
    }

    ret = register_pernet_subsys(&mpdccp_pm_net_ops);
    if (ret) {
        mpdccp_pr_debug("Failed to register pernet subsystem.\n");
        goto err_reg_pernet_subsys;
    }

    ret = register_inetaddr_notifier(&mpdccp_pm_inetaddr_notifier);
    if (ret) {
        mpdccp_pr_debug("Failed to register inet address notifier.\n");
        goto err_reg_inetaddr;
    }

    ret = register_mpdccp_link_notifier(&mpdccp_pm_link_notifier);
    if (ret) {
        mpdccp_pr_debug("Failed to register mpdccp_link notifier.\n");
        goto err_reg_prio;
    }

#if IS_ENABLED(CONFIG_IPV6)
    ret = register_inet6addr_notifier(&mpdccp_pm_inet6addr_notifier);
    if (ret) {
        mpdccp_pr_debug("Failed to register inet6 address notifier.\n");
        goto err_reg_inet6addr;
    }
#endif

    ret = register_netdevice_notifier(&mpdccp_pm_netdev_notifier);
    if (ret) {
        mpdccp_pr_debug("Failed to register netdevice notifier.\n");
        goto err_reg_netdev;
    }

    ret = register_dccp_notifier(&mpdccp_pm_dccp_notifier);
    if (ret) {
        mpdccp_pr_debug("Failed to register dccp notifier.\n");
        goto err_reg_dccp;
    }

out:
    return ret;

    //unregister_netdevice_notifier(&mpdccp_pm_netdev_notifier);
err_reg_dccp: // later change position
	unregister_dccp_notifier(&mpdccp_pm_dccp_notifier);
goto out;

err_reg_netdev:
#if IS_ENABLED(CONFIG_IPV6)
    unregister_inet6addr_notifier(&mpdccp_pm_inet6addr_notifier);
err_reg_inet6addr:
#endif
    unregister_inetaddr_notifier(&mpdccp_pm_inetaddr_notifier);
err_reg_inetaddr:
    unregister_pernet_subsys(&mpdccp_pm_net_ops);
err_reg_prio:
	unregister_mpdccp_link_notifier(&mpdccp_pm_link_notifier);
err_reg_pernet_subsys:
	kmem_cache_destroy(mpdccp_pm_addr_cache);
goto out;
}

static void mpdccp_pm_exit(void)
{
    unregister_dccp_notifier(&mpdccp_pm_dccp_notifier);

    /* TODO: Tear down connections */
    unregister_netdevice_notifier(&mpdccp_pm_netdev_notifier);
#if IS_ENABLED(CONFIG_IPV6)
    unregister_inet6addr_notifier(&mpdccp_pm_inet6addr_notifier);
#endif
    unregister_mpdccp_link_notifier(&mpdccp_pm_link_notifier);
    unregister_inetaddr_notifier(&mpdccp_pm_inetaddr_notifier);
    unregister_pernet_subsys(&mpdccp_pm_net_ops);

    /* TODO: we need to free all mpcb's (slab cache) on exit. */
    kmem_cache_destroy(mpdccp_pm_addr_cache);
#if 0
    /* sk_free (and __sk_free) requires wmem_alloc to be 1.
     * All the rest is set to 0 thanks to __GFP_ZERO above.
     */
    atomic_set(&master_sk->sk_wmem_alloc, 1);
    sk_free(master_sk);
#endif
}

static
int
add_init_client_conn (
	struct mpdccp_cb		*mpcb,
	struct sockaddr			*remote_address,
	int				socklen)
{
	struct mpdccp_local_addr 	*local;
	struct sockaddr 		*local_address;
	struct sockaddr_in		*meta_v4_address;
	struct sockaddr_in 		local_v4_address;
	struct sockaddr_in6 		local_v6_address;
	union inet_addr rema;
	int				locaddr_len;
	int				ret=0, num=0, port=0;
	struct mpdccp_pm_ns		*pm_ns;
	int local_if_idx;
	
	if (!mpcb || !remote_address) return -EINVAL;
	if (mpcb->role != MPDCCP_CLIENT) return -EPERM;
	
	//pm_ns = fm_get_ns (current->nsproxy->net_ns);
	pm_ns = fm_get_ns (read_pnet (&mpcb->net));
	
	memcpy(&mpcb->mpdccp_remote_addr, remote_address, socklen);
	mpcb->remaddr_len = socklen;

	if(remote_address->sa_family == AF_INET){
		struct sockaddr_in *ad4 = (struct sockaddr_in*)remote_address;
		rema.in = ad4->sin_addr;
		port = ad4->sin_port;
	} else if(remote_address->sa_family == AF_INET6) {
		struct sockaddr_in6 *ad6 = (struct sockaddr_in6*)remote_address;
		rema.in6 = ad6->sin6_addr;
		port = ad6->sin6_port;
	}
	pm_add_remote_addr(mpcb, remote_address->sa_family, 0, &rema, port);

	if(mpcb->has_localaddr == 0)
		mpdccp_get_mpcb_local_address(mpcb, (struct sockaddr_in *)remote_address);

	meta_v4_address = (struct sockaddr_in *)&mpcb->mpdccp_local_addr;
	mpdccp_pr_debug ("MPDCCP bound to saddr %pI4", &meta_v4_address->sin_addr.s_addr);
	
	//rcu_read_lock_bh();
	/*first create subflow on default path*/
	list_for_each_entry_rcu(local, &pm_ns->plocal_addr_list, address_list) {
		if (local->family == AF_INET && local->addr.in.s_addr == meta_v4_address->sin_addr.s_addr) {
			local_v4_address.sin_family		= AF_INET;
			local_v4_address.sin_addr.s_addr 	= local->addr.in.s_addr;
			local_v4_address.sin_port		= 0;
			local_address = (struct sockaddr *) &local_v4_address;
			ret = mpdccp_add_client_conn (mpcb, local_address, sizeof(struct sockaddr_in),
				local->if_idx, remote_address, socklen);
			if ((ret < 0) && (ret != -EINPROGRESS) ) {
				mpdccp_pr_debug ("error in mpdccp_add_client_conn() for master subflow: %d", ret);
				goto out;
			} else {
				num++
				if (mpcb && mpcb->fallback_sp) {
					mpdccp_pr_debug ("fallback to single path DCCP, don't create more subflows");
					goto out;
				}
				break;
			}
		}
	}

	/* Create subflows with all other local addresses */
	list_for_each_entry_rcu(local, &pm_ns->plocal_addr_list, address_list) {
		/* Set target IPv4/v6 address correctly */
		if (local->family == AF_INET) {
			if(local->addr.in.s_addr == meta_v4_address->sin_addr.s_addr) continue;
			local_v4_address.sin_family		= AF_INET;
			local_v4_address.sin_addr.s_addr 	= local->addr.in.s_addr;
			local_v4_address.sin_port		= 0;
			local_address = (struct sockaddr *) &local_v4_address;
			locaddr_len = sizeof (struct sockaddr_in);
		} else {
			local_v6_address.sin6_family		= AF_INET6;
			local_v6_address.sin6_addr 		= local->addr.in6;
			local_v6_address.sin6_port		= 0;
			local_address = (struct sockaddr *) &local_v6_address;
			locaddr_len = sizeof (struct sockaddr_in6);
		}
		local_if_idx = local->if_idx;
		/* unlock since mpdccp_add_client_conn() can sleep (data from the list entry are now copied locally) */
		//rcu_read_unlock_bh();
		ret = mpdccp_add_client_conn (	mpcb, local_address, locaddr_len,
						local_if_idx, remote_address, socklen);
		if ((ret < 0) && (ret != -EINPROGRESS) ) {
			mpdccp_pr_debug ("error in mpdccp_add_client_conn() for "
					"subflow %d: %d\n", num, ret);
		} else {
			num++;
		}
		/* lock again to continue scanning the list */
		//rcu_read_lock_bh();
	}
	//rcu_read_unlock_bh();

out:
	if (num == 0) {
		mpdccp_pr_debug ("no connection could be established\n");
		return ret == 0 ? -ENOTCONN : ret;
	}

	mpdccp_pr_debug("%d client connections added successfully. There are "
			"%d subflows now.\n", num, mpcb->cnt_subflows);

	return num;
}

static
int
add_init_server_conn (
    struct mpdccp_cb		*mpcb,
    int				backlog)
{
    struct mpdccp_local_addr 	*local;
    struct sockaddr 		*local_address;
    struct sockaddr_in 		local_v4_address;
    struct sockaddr_in6 	local_v6_address;
    int				locaddr_len;
    int				ret;
    struct mpdccp_pm_ns		*pm_ns;
    int				server_port = 0;


    if (!mpcb) return -EINVAL;
    if (mpcb->role != MPDCCP_SERVER) return -EPERM;
    if (!mpcb->has_localaddr) return -EINVAL;

    /* get server port from local addr - to be changed - use full local address instead!! */
    local_address = (struct sockaddr*) &mpcb->mpdccp_local_addr;
    if (local_address->sa_family == AF_INET) {
	server_port = ((struct sockaddr_in*)local_address)->sin_port;
    } else if (local_address->sa_family == AF_INET6) {
	server_port = ((struct sockaddr_in6*)local_address)->sin6_port;
    }
    if (server_port == 0) return -EINVAL;

    //pm_ns = fm_get_ns (current->nsproxy->net_ns);
    pm_ns = fm_get_ns (read_pnet (&mpcb->net));

    mpcb->server_port = server_port;
    mpcb->backlog = backlog;

    /* Create subflows on all local interfaces */
    //rcu_read_lock_bh();
    list_for_each_entry_rcu(local, &pm_ns->plocal_addr_list, address_list) {
    
	/* Set target IPv4/v6 address correctly */
	if (local->family == AF_INET) {
	    local_v4_address.sin_family		= AF_INET;
	    local_v4_address.sin_addr.s_addr 	= local->addr.in.s_addr;
	    local_v4_address.sin_port		= server_port;
	    local_address = (struct sockaddr *) &local_v4_address;
	    locaddr_len = sizeof (struct sockaddr_in);
	} else {
	    local_v6_address.sin6_family	= AF_INET6;
	    local_v6_address.sin6_addr 		= local->addr.in6;
	    local_v6_address.sin6_port		= server_port;
	    local_address = (struct sockaddr *) &local_v6_address;
	    locaddr_len = sizeof (struct sockaddr_in6);
	}
	mpdccp_pr_debug("add listen socket: %pISc:%u\n", local_address, htons((unsigned)server_port));
	ret = mpdccp_add_listen_sock (	mpcb, local_address, locaddr_len,
					local->if_idx);
	if (ret < 0) {
	    mpdccp_pr_debug ("error in mpdccp_add_listen_sock(): %d\n", ret);
    	    //rcu_read_unlock_bh();
	    return ret;
	}
    }
    //rcu_read_unlock_bh();

    mpdccp_pr_debug("all server sockets added successfully. There are %d "
			"listening sockets now.\n", mpcb->cnt_subflows);

    return 0;
}

static struct mpdccp_pm_ops mpdccp_pm_default = {
	.add_init_server_conn	= add_init_server_conn,
	.add_init_client_conn	= add_init_client_conn,
	.get_local_id		= pm_get_local_id,
	.rm_remote_addr		= pm_handle_rm_addr,
	.add_remote_addr = pm_add_remote_addr,
	.get_remote_id = pm_get_remote_id,
	.free_remote_addr = pm_free_remote_addr_list,
<<<<<<< HEAD
	.handle_rcv_prio = pm_handle_rcv_prio,
=======
	.pm_hmac = pm_get_addr_hmac,
>>>>>>> 9ee20503
	.name 			= "default",
	.owner 			= THIS_MODULE,
};


int mpdccp_pm_default_register(void)
{
	int	ret;

	ret = mpdccp_register_path_manager(&mpdccp_pm_default);
	if (ret < 0) {
		mpdccp_pr_error("Failed to register deault path manager\n");
		return ret;
	}
	/* Register notifier chains for dynamic interface management */
	ret = mpdccp_pm_init();
	if (ret) {
		mpdccp_pr_error("Failed to init default path manager.\n");
		return ret;
	}
	return 0;
}

void mpdccp_pm_default_unregister (void)
{
	mpdccp_pm_exit();
	mpdccp_unregister_path_manager(&mpdccp_pm_default);
}
<|MERGE_RESOLUTION|>--- conflicted
+++ resolved
@@ -113,7 +113,42 @@
 	}
 }
 
-<<<<<<< HEAD
+static void mpdccp_send_add_path(struct mpdccp_local_addr *loc_addr, u16 port, struct mpdccp_cb *mpcb)
+{
+	struct sock *sk = mpdccp_select_ann_sock(mpcb, 0);
+	if (sk){
+		mpcb->addpath_id = loc_addr->id;
+		mpcb->addpath_family = loc_addr->family;
+		memcpy(mpcb->addpath_addr.all, loc_addr->addr.all, 4);
+		mpcb->addpath_port = port;
+		dccp_send_keepalive(sk);
+	}
+}
+
+static int pm_get_addr_hmac(struct mpdccp_cb *mpcb,
+							u8 id, sa_family_t family,
+							union inet_addr *addr, u16 port,
+							bool send, u8 *hmac)
+{
+	u8 msg[19];		//1:id + 16:ipv6 + 2:port
+	int len = 1;
+	msg[0] = id;
+
+	if(family == AF_INET){
+		put_unaligned_be32(addr->ip, &msg[1]);
+		put_unaligned_be16(port, &msg[5]);
+		len = 7;
+	} else if(family == AF_INET6){
+		memcpy(&msg[1], addr->ip6, 16);
+		put_unaligned_be16(port, &msg[17]);
+		len = 19;
+	}
+	if((send && mpcb->role == MPDCCP_CLIENT) || (!send && mpcb->role != MPDCCP_CLIENT))
+		return mpdccp_hmac_sha256(mpcb->dkeyA, mpcb->dkeylen, msg, len, hmac);
+	else
+		return mpdccp_hmac_sha256(mpcb->dkeyB, mpcb->dkeylen, msg, len, hmac);
+}
+
 /* Use ip routing functions to figure out default source address and store address in mpcb*/
 static void mpdccp_get_mpcb_local_address(struct mpdccp_cb *mpcb, struct sockaddr_in *nexthop){
 	struct sockaddr_in sin;
@@ -135,44 +170,6 @@
 	mpcb->localaddr_len = sizeof(struct sockaddr_in);
 	mpcb->has_localaddr = 1;
 }
-=======
-static void mpdccp_send_add_path(struct mpdccp_local_addr *loc_addr, u16 port, struct mpdccp_cb *mpcb)
-{
-	struct sock *sk = mpdccp_select_ann_sock(mpcb, 0);
-	if (sk){
-		mpcb->addpath_id = loc_addr->id;
-		mpcb->addpath_family = loc_addr->family;
-		memcpy(mpcb->addpath_addr.all, loc_addr->addr.all, 4);
-		mpcb->addpath_port = port;
-		dccp_send_keepalive(sk);
-	}
-}
-
-static int pm_get_addr_hmac(struct mpdccp_cb *mpcb,
-							u8 id, sa_family_t family,
-							union inet_addr *addr, u16 port,
-							bool send, u8 *hmac)
-{
-	u8 msg[19];		//1:id + 16:ipv6 + 2:port
-	int len = 1;
-	msg[0] = id;
-
-	if(family == AF_INET){
-		put_unaligned_be32(addr->ip, &msg[1]);
-		put_unaligned_be16(port, &msg[5]);
-		len = 7;
-	} else if(family == AF_INET6){
-		memcpy(&msg[1], addr->ip6, 16);
-		put_unaligned_be16(port, &msg[17]);
-		len = 19;
-	}
-	if((send && mpcb->role == MPDCCP_CLIENT) || (!send && mpcb->role != MPDCCP_CLIENT))
-		return mpdccp_hmac_sha256(mpcb->dkeyA, mpcb->dkeylen, msg, len, hmac);
-	else
-		return mpdccp_hmac_sha256(mpcb->dkeyB, mpcb->dkeylen, msg, len, hmac);
-}
-
->>>>>>> 9ee20503
 
 static int pm_get_remote_id(struct mpdccp_cb *mpcb, union inet_addr *addr, sa_family_t family)
 {
@@ -1405,11 +1402,8 @@
 	.add_remote_addr = pm_add_remote_addr,
 	.get_remote_id = pm_get_remote_id,
 	.free_remote_addr = pm_free_remote_addr_list,
-<<<<<<< HEAD
+	.pm_hmac = pm_get_addr_hmac,
 	.handle_rcv_prio = pm_handle_rcv_prio,
-=======
-	.pm_hmac = pm_get_addr_hmac,
->>>>>>> 9ee20503
 	.name 			= "default",
 	.owner 			= THIS_MODULE,
 };
