/*  SPDX-License-Identifier: GNU General Public License v2 only (GPL-2.0-only)
 *
 * Copyright (C) 2018 by Andreas Philipp Matz, Deutsche Telekom AG
 * Copyright (C) 2018 by Markus Amend, Deutsche Telekom AG
 * Copyright (C) 2020 by Frank Reker, Deutsche Telekom AG
 *
 * MPDCCP - Path manager architecture
 *
 * A flexible architecture to load arbitrary path managers. 
 *
 * This program is free software: you can redistribute it and/or modify
 * it under the terms of the GNU General Public License as published by
 * the Free Software Foundation, either version 3 of the License, or
 * (at your option) any later version.

 * This program is distributed in the hope that it will be useful,
 * but WITHOUT ANY WARRANTY; without even the implied warranty of
 * MERCHANTABILITY or FITNESS FOR A PARTICULAR PURPOSE.  See the
 * GNU General Public License for more details.

 * You should have received a copy of the GNU General Public License
 * along with this program.  If not, see <http://www.gnu.org/licenses/>.
*/

#ifndef _MPDCCP_PM_H
#define _MPDCCP_PM_H

#include <net/net_namespace.h>
#include <linux/netpoll.h>
#include <linux/rculist.h>
#include <linux/ktime.h>
#include "dccp.h"
#include "mpdccp.h"
#include "mpdccp_version.h"

/* Maximum lengths for module names */
#define MPDCCP_PM_NAME_MAX          16

/*
 * Namespace related functionality
 */

/* Path manager namespace */
struct mpdccp_pm_ns {
	/* TODO: List of path manager name spaces */
	void			*next_pm;
	
	/* List of local network interfaces */
	struct list_head	plocal_addr_list;
	spinlock_t		plocal_lock;
	
	struct list_head	events;
	struct delayed_work	address_worker;

	u8 loc4_bits;
	
	struct net		*net;
};

/* mpdccp_pm_ops - MPDCCP path manager operations. 
 * (*new_session)   Create a new connection to a specific target host
 * (*init)          Initialize path manager and per-subflow data for all connections
 * name[]           The name of this algorithm
 * *owner           Useful for memleak detection
 */
struct mpdccp_pm_ops {
	struct list_head	list;
	
	int			(*add_init_server_conn) (struct mpdccp_cb*, int);
	int			(*add_init_client_conn) (struct mpdccp_cb*, struct sockaddr*, int);
	int			(*get_local_id)         (const struct sock*, sa_family_t, union inet_addr*, int);
	void		(*rm_remote_addr)       (u8);
	void		(*add_remote_addr)      (struct mpdccp_cb*, sa_family_t, u8, union inet_addr*, u16);
	int			(*get_remote_id)		(struct mpdccp_cb*, union inet_addr*, sa_family_t);
	void		(*free_remote_addr)     (struct mpdccp_cb*);
<<<<<<< HEAD
	int 		(*pm_hmac)				(struct mpdccp_cb*, u8, sa_family_t, union inet_addr*, u16, bool, u8*);
=======
	void 		(*handle_rcv_prio)		(struct mpdccp_cb*, u8, u8);
>>>>>>> 288190d3
	
	char			name[MPDCCP_PM_NAME_MAX];
	struct module		*owner;
};



/*
 * Path management functions
 */

/* Generic path management functions */
int mpdccp_pm_setup (void);
void mpdccp_pm_finish (void);

int mpdccp_register_path_manager(struct mpdccp_pm_ops *pm);
void mpdccp_unregister_path_manager(struct mpdccp_pm_ops *pm);
void mpdccp_init_path_manager(struct mpdccp_cb *mpcb);
void mpdccp_cleanup_path_manager(struct mpdccp_cb *mpcb);
void mpdccp_get_default_path_manager(char *name);
int mpdccp_set_default_path_manager(const char *name);
struct mpdccp_pm_ops *mpdccp_pm_find(const char *name);



int mpdccp_pm_default_register(void);

void mpdccp_pm_default_unregister (void);

#endif /* _MPDCCP_PM_H */<|MERGE_RESOLUTION|>--- conflicted
+++ resolved
@@ -73,11 +73,8 @@
 	void		(*add_remote_addr)      (struct mpdccp_cb*, sa_family_t, u8, union inet_addr*, u16);
 	int			(*get_remote_id)		(struct mpdccp_cb*, union inet_addr*, sa_family_t);
 	void		(*free_remote_addr)     (struct mpdccp_cb*);
-<<<<<<< HEAD
+	void 		(*handle_rcv_prio)		(struct mpdccp_cb*, u8, u8);
 	int 		(*pm_hmac)				(struct mpdccp_cb*, u8, sa_family_t, union inet_addr*, u16, bool, u8*);
-=======
-	void 		(*handle_rcv_prio)		(struct mpdccp_cb*, u8, u8);
->>>>>>> 288190d3
 	
 	char			name[MPDCCP_PM_NAME_MAX];
 	struct module		*owner;
