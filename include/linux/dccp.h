--- conflicted
+++ resolved
@@ -208,13 +208,10 @@
 	u32	dccpor_elapsed_time;
 #if IS_ENABLED(CONFIG_IP_MPDCCP)
 	u64 dccpor_oall_seq:48;		/* MPDCCP overall sequence number */
-<<<<<<< HEAD
-=======
 
 	u8 dccpor_rtt_type;         /* MP_RTT type */
 	u32 dccpor_rtt_value;
 	u32 dccpor_rtt_age;
->>>>>>> 95b7af9b
 	u8 dccpor_mp_suppkeys;			/* MPDCCP supported key types */
 	u32 dccpor_mp_token;			/* MPDCCP path token */
 	u32 dccpor_mp_nonce;			/* MPDCCP path nonce */
@@ -222,7 +219,7 @@
 	struct mpdccp_key dccpor_mp_keys[MPDCCP_MAX_KEYS];	/* MPDCCP keys */
 	int saw_mpkey;
 	int saw_mpjoin;
-	#endif
+#endif
 };
 
 struct ccid;
