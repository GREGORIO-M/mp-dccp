--- conflicted
+++ resolved
@@ -208,19 +208,16 @@
 	u32	dccpor_elapsed_time;
 #if IS_ENABLED(CONFIG_IP_MPDCCP)
 	u64 dccpor_oall_seq:48;		/* MPDCCP overall sequence number */
-<<<<<<< HEAD
 	
 	u32 dccpor_join_ip_local;     /* MPDCCP mp_join received local ip */
 	u32 dccpor_join_ip_remote;     /* MPDCCP mp_join received remote ip */
 	u8 dccpor_join_id;          /* MPDCCP mp_join received address id */
 	u16 dccpor_join_port;
 
-=======
 
 	u8 dccpor_rtt_type;         /* MP_RTT type */
 	u32 dccpor_rtt_value;
 	u32 dccpor_rtt_age;
->>>>>>> 0fe102bb
 	u8 dccpor_mp_suppkeys;			/* MPDCCP supported key types */
 	u32 dccpor_mp_token;			/* MPDCCP path token */
 	u32 dccpor_mp_nonce;			/* MPDCCP path nonce */
